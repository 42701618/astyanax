/*******************************************************************************
 * Copyright 2011 Netflix
 * 
 * Licensed under the Apache License, Version 2.0 (the "License");
 * you may not use this file except in compliance with the License.
 * You may obtain a copy of the License at
 * 
 *   http://www.apache.org/licenses/LICENSE-2.0
 * 
 * Unless required by applicable law or agreed to in writing, software
 * distributed under the License is distributed on an "AS IS" BASIS,
 * WITHOUT WARRANTIES OR CONDITIONS OF ANY KIND, either express or implied.
 * See the License for the specific language governing permissions and
 * limitations under the License.
 ******************************************************************************/
package com.netflix.astyanax.connectionpool;

import java.util.List;
import java.util.concurrent.ScheduledExecutorService;

import com.netflix.astyanax.AuthenticationCredentials;
import com.netflix.astyanax.partitioner.Partitioner;

public interface ConnectionPoolConfiguration {
    /**
     * TODO
     * 
     * @return
     */
    LatencyScoreStrategy getLatencyScoreStrategy();

    /**
     * TODO
     * 
     * @return
     */
    BadHostDetector getBadHostDetector();

    /**
     * Data port to be used when no port is specified to a list of seeds or when
     * doing a ring describe since the ring describe does not include a host
     * 
     * @return
     */
    int getPort();

    /**
     * Unique name assigned to this connection pool
     * 
     * @return
     */
    String getName();

    /**
     * Maximum number of connections to allocate for a single host's pool
     * 
     * @return
     */
    int getMaxConnsPerHost();

    /**
     * Initial number of connections created when a connection pool is started
     * 
     * @return
     */
    int getInitConnsPerHost();

    /**
     * Maximum number of connections in the pool, not used by all connection
     * pool implementations
     * 
     * @return
     */
    int getMaxConns();

    /**
     * Maximum amount of time to wait for a connection to free up when a
     * connection pool is exhausted.
     * 
     * @return
     */
    int getMaxTimeoutWhenExhausted();

    /**
     * Get the max number of failover attempts
     * 
     * @return
     */
    int getMaxFailoverCount();

    /**
     * Return the backoff strategy to use.
     * 
     * @see com.netflix.astyanax.connectionpool.RetryBackoffStrategy
     * @return
     */
    RetryBackoffStrategy getRetryBackoffStrategy();

    /**
     * List of comma delimited host:port combinations. If port is not provided
     * then getPort() will be used by default. This list must contain at least
     * one valid host other it would not be possible to do a ring describe.
     * 
     * @return
     */
    String getSeeds();

    /**
     * Return a list of Host objects from the list of seeds returned by
     * getSeeds(). This list must contain at least one valid host other it would
     * not be possible to do a ring describe.
     * 
     * @return
     */
    List<Host> getSeedHosts();

    /**
     * Return local datacenter name.
     * 
     * @return
     */
    public String getLocalDatacenter();

    /**
     * Socket read/write timeout
     * 
     * @return
     */
    int getSocketTimeout();

    /**
     * Socket connect timeout
     * 
     * @return
     */
    int getConnectTimeout();

    /**
     * Window size for limiting the number of connection open requests
     * 
     * @return
     */
    int getConnectionLimiterWindowSize();

    /**
     * Maximum number of connection attempts in a given window
     * 
     * @return
     */
    int getConnectionLimiterMaxPendingCount();

    /**
     * Latency samples window size for scoring algorithm
     * 
     * @return
     */
    int getLatencyAwareWindowSize();

    /**
     * Sentinel compare value for Phi Accrual
     * 
     * @return
     */
    float getLatencyAwareSentinelCompare();

    /**
     * Return the threshold after which a host will not be considered good
     * enough for executing operations.
     * 
     * @return Valid values are 0 to 1
     */
    float getLatencyAwareBadnessThreshold();

    /**
     * Return the threshold for disabling hosts that have nBlockedThreads more than
     * the least blocked host.  The idea here is to quarantine hosts that are slow to respond
     * and free up connections.
     * 
     * @return
     */
    int getBlockedThreadThreshold();
    
    /**
     * Return the ratio for keeping a minimum number of hosts in the pool even if they are slow
     * or are blocked.  For example, a ratio of 0.75 with a connection pool of 12 hosts will 
     * ensure that no more than 4 hosts can be quaratined.
     * 
     * @return
     */
    float getMinHostInPoolRatio();
    
    /**
     * 
     * @return
     */
    int getLatencyAwareUpdateInterval();

    /**
     * 
     * @return
     */
    int getLatencyAwareResetInterval();

    /**
     * Maximum number of pending connect attempts per host
     * 
     * @return
     */
    int getMaxPendingConnectionsPerHost();

    /**
     * Get max number of blocked clients for a host.
     * 
     * @return
     */
    int getMaxBlockedThreadsPerHost();

    /**
     * Shut down a host if it times out too many time within this window
     * 
     * @return
     */
    int getTimeoutWindow();

    /**
     * Number of allowed timeouts within getTimeoutWindow() milliseconds
     * 
     * @return
     */
    int getMaxTimeoutCount();

    /**
     * TODO
     * 
     * @return
     */
    int getRetrySuspendWindow();

    /**
     * TODO
     * 
     * @return
     */
    int getRetryMaxDelaySlice();

    /**
     * TODO
     * 
     * @return
     */
    int getRetryDelaySlice();

    /**
     * Maximum allowed operations per connections before forcing the connection
     * to close
     * 
     * @return
     */
    int getMaxOperationsPerConnection();

    /**
     * Can return null if no login required
     * 
     * @return
     */
    AuthenticationCredentials getAuthenticationCredentials();
    
    /**
     * Return factory that will wrap an operation with filters, such as logging filters
     * and simulation filters
     * @return
     */
    OperationFilterFactory getOperationFilterFactory();
    
    /**
     * Get the partitioner used to convert row keys to TOKEN
     * @return
     */
    Partitioner getPartitioner();
<<<<<<< HEAD

    // ssl values

    /**
     * Declares if connections should be made using SSL.
     */
    boolean isUsingSsl();

    /**
     * SSL protocol (typically, TLS)
     */
    String getSslProtocol();

    /**
     * The SSL ciphers to use. Common examples, often default, are
     * TLS_RSA_WITH_AES_128_CBC_SHA and TLS_RSA_WITH_AES_256_CBC_SHA
     */
    List<String> getSslCipherSuites();

    /**
     * path to SSL truststore
     */
    String getSslTruststore();

    /**
     * password to SSL truststore
     */
    String getSslTruststorePassword();
=======
    
    /**
     * Return executor service used for maintenance tasks.  This pool is used for internal
     * operations that update stats such as token aware scores.  Threads in this pool 
     * and not expected to block on I/O and the pool can therefore be very small
     * @return
     */
    ScheduledExecutorService getMaintainanceScheduler();

    /**
     * Return executor service used to reconnect hosts.  Keep in mind that the threads 
     * may be blocked for an extended duration while trying to reconnect to a downed host
     * @return
     */
    ScheduledExecutorService getHostReconnectExecutor();

    /**
     * Initialization prior to starting the connection pool 
     */
    void initialize();

    /**
     * Shutdown after stopping the connection pool
     */
    void shutdown();
>>>>>>> 8c71eab5
}<|MERGE_RESOLUTION|>--- conflicted
+++ resolved
@@ -277,37 +277,12 @@
      * @return
      */
     Partitioner getPartitioner();
-<<<<<<< HEAD
-
-    // ssl values
-
-    /**
-     * Declares if connections should be made using SSL.
-     */
-    boolean isUsingSsl();
-
-    /**
-     * SSL protocol (typically, TLS)
-     */
-    String getSslProtocol();
-
-    /**
-     * The SSL ciphers to use. Common examples, often default, are
-     * TLS_RSA_WITH_AES_128_CBC_SHA and TLS_RSA_WITH_AES_256_CBC_SHA
-     */
-    List<String> getSslCipherSuites();
-
-    /**
-     * path to SSL truststore
-     */
-    String getSslTruststore();
-
-    /**
-     * password to SSL truststore
-     */
-    String getSslTruststorePassword();
-=======
-    
+
+    /**
+     * Retrieve a context to determine if connections should be made using SSL.
+     */
+    SSLConnectionContext getSSLConnectionContext();
+
     /**
      * Return executor service used for maintenance tasks.  This pool is used for internal
      * operations that update stats such as token aware scores.  Threads in this pool 
@@ -332,5 +307,4 @@
      * Shutdown after stopping the connection pool
      */
     void shutdown();
->>>>>>> 8c71eab5
 }