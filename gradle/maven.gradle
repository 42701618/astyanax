--- conflicted
+++ resolved
@@ -1,23 +1,7 @@
 // Maven side of things
-subprojects {
-    apply plugin: 'maven' // Java plugin has to have been already applied for the conf2scope mappings to work
-    apply plugin: 'signing'
+apply plugin: 'maven' // Java plugin has to have been already applied for the conf2scope mappings to work
+apply plugin: 'signing'
 
-<<<<<<< HEAD
-    signing {
-        required { gradle.taskGraph.hasTask(uploadMavenCentral) }
-        sign configurations.archives
-    }
-
-    /**
-     * Publishing to Maven Central example provided from http://jedicoder.blogspot.com/2011/11/automated-gradle-project-deployment-to.html
-     */
-    task uploadMavenCentral(type:Upload, dependsOn: signArchives) {
-        configuration = configurations.archives
-        doFirst {
-            repositories.mavenDeployer {
-                beforeDeployment { org.gradle.api.artifacts.maven.MavenDeployment deployment -> signing.signPom(deployment) }
-=======
 signing {
     required { gradle.taskGraph.hasTask(uploadMavenCentral) }
     sign configurations.archives
@@ -33,35 +17,27 @@
     doFirst {
         repositories.mavenDeployer {
             beforeDeployment { org.gradle.api.artifacts.maven.MavenDeployment deployment -> signing.signPom(deployment) }
->>>>>>> 53adc060
 
-                // To test deployment locally, use the following instead of oss.sonatype.org
-                //repository(url: "file://localhost/${rootProject.rootDir}/repo")
+            // To test deployment locally, use the following instead of oss.sonatype.org
+            //repository(url: "file://localhost/${rootProject.rootDir}/repo")
 
-<<<<<<< HEAD
-                repository(url: 'https://oss.sonatype.org/service/local/staging/deploy/maven2') {
-                    authentication(userName: rootProject.sonatypeUsername, password: rootProject.sonatypePassword)
-                }
-=======
             repository(url: 'https://oss.sonatype.org/service/local/staging/deploy/maven2') {
                 authentication(userName: rootProject.sonatypeUsername, password: rootProject.sonatypePassword)
             }
->>>>>>> 53adc060
 
-                // Prevent datastamp from being appending to artifacts during deployment
-                uniqueVersion = false
+            // Prevent datastamp from being appending to artifacts during deployment
+            uniqueVersion = false
 
-                // Closure to configure all the POM with extra info, common to all projects
-                pom.project {
-                    licenses {
-                        license {
-                            name 'The Apache Software License, Version 2.0'
-                            url 'http://www.apache.org/licenses/LICENSE-2.0.txt'
-                            distribution 'repo'
-                        }
+            // Closure to configure all the POM with extra info, common to all projects
+            pom.project {
+                licenses {
+                    license {
+                        name 'The Apache Software License, Version 2.0'
+                        url 'http://www.apache.org/licenses/LICENSE-2.0.txt'
+                        distribution 'repo'
                     }
                 }
             }
         }
     }
-}+}
