// Establish version and status
ext.githubProjectName = rootProject.name // Change if github project name is not the same as the root project's name

buildscript {
<<<<<<< HEAD
    repositories { mavenCentral() }
=======
    repositories {
        mavenLocal()
        mavenCentral() // maven { url 'http://jcenter.bintray.com' }
    }
>>>>>>> b0585dae
    apply from: file('gradle/buildscript.gradle'), to: buildscript 
}

allprojects {
    repositories { 
        mavenCentral() // maven { url: 'http://jcenter.bintray.com' }
    }
}

<<<<<<< HEAD
apply plugin: 'idea'
apply plugin: 'osgi'

apply from: file('gradle/convention.gradle')
apply from: file('gradle/maven.gradle')
//apply from: file('gradle/check.gradle')
//apply from: file('gradle/license.gradle')
apply from: file('gradle/release.gradle')
apply from: file('gradle/dependency-versions.gradle')

subprojects {

    apply plugin: 'eclipse'

    group = "com.netflix.${githubProjectName}"
    dependencies {
        compile "joda-time:joda-time:$jodaTimeVersion"
        compile "com.github.stephenc.high-scale-lib:high-scale-lib:$highScaleLibVersion"
        compile "com.google.guava:guava:$guavaVersion"
        compile "com.eaio.uuid:uuid:$uuidVersion"
        compile "org.slf4j:slf4j-api:$slf4jVersion"
        compile "org.codehaus.jettison:jettison:$jettisonVersion"
        compile "commons-codec:commons-codec:$commonsCodecVersion"
        compile "commons-lang:commons-lang:$commonsLangVersion"
        compile "com.googlecode.concurrentlinkedhashmap:concurrentlinkedhashmap-lru:$concurrentLinkedHashMapVersion"
        compile "org.codehaus.jackson:jackson-core-asl:$jacksonVersion"
        compile "org.codehaus.jackson:jackson-mapper-asl:$jacksonVersion"
        compile "org.xerial.snappy:snappy-java:$snappyVersion"
        testCompile "junit:junit:$junitVersion"
    }
}

project(':astyanax') {
    dependencies {
        compile  project(':astyanax-core')
        compile  project(':astyanax-cassandra')
        compile  project(':astyanax-thrift')
        compile  project(':astyanax-queue')
        compile  project(':astyanax-recipes')
        compile  project(':astyanax-entity-mapper')
        compile  project(':astyanax-examples')
    }
}

project(':astyanax-core') {
    apply plugin: 'java'
    dependencies {
        testCompile "junit:junit:$junitVersion"
    }
}
=======
apply from: file('gradle/convention.gradle')
apply from: file('gradle/maven.gradle')
apply from: file('gradle/check.gradle')
apply from: file('gradle/license.gradle')
apply from: file('gradle/release.gradle')

subprojects {
    group = "com.netflix.${githubProjectName}" // TEMPLATE: Set to organization of project
>>>>>>> b0585dae

project(':astyanax-thrift') {
    apply plugin: 'java'
    dependencies {
        compile  project(':astyanax-core')
        compile  project(':astyanax-cassandra')
        compile "org.apache.cassandra:cassandra-thrift:$cassandraVersion"
        compile "org.apache.thrift:libthrift:$thriftVersion"
    }
}

<<<<<<< HEAD
project(':astyanax-queue') {
=======
project(':template-client') {
>>>>>>> b0585dae
    apply plugin: 'java'
    dependencies {
        compile  project(':astyanax-core')
        compile  project(':astyanax-cassandra')
        compile  project(':astyanax-thrift')
        compile  project(':astyanax-recipes')
    }
}

project(':astyanax-cassandra') {
    apply plugin: 'java'
    dependencies {
<<<<<<< HEAD
    	compile "org.apache.cassandra:cassandra-all:$cassandraVersion"
        compile "org.apache.servicemix.bundles:org.apache.servicemix.bundles.commons-csv:$commonsCsvVersion"
	compile "org.jboss.netty:netty:$nettyVersion"   
        compile  project(':astyanax-core')
    }
}

project(':astyanax-recipes') {
    apply plugin: 'java'
    dependencies {
        compile  project(':astyanax-core')
        compile  project(':astyanax-cassandra')
        testCompile project(':astyanax-thrift')
    }
}

project(':astyanax-entity-mapper') {
    apply plugin: 'java'
    dependencies {
        compile  project(':astyanax-core')
        compile  project(':astyanax-cassandra')
        compile  project(':astyanax-recipes')
    	compile  "javax.persistence:persistence-api:$jpaVersion"
        testCompile project(':astyanax-thrift')
        testCompile "junit:junit:$junitVersion"
    }
}

project(':astyanax-examples') {
    apply plugin: 'java'
    dependencies {
        compile  project(':astyanax-core')
        compile  project(':astyanax-cassandra')
	compile  project(':astyanax-thrift')
        testCompile project(':astyanax-thrift')
    }
}

=======
        compile 'com.sun.jersey:jersey-server:1.11'
        compile 'com.sun.jersey:jersey-servlet:1.11'
        compile project(':template-client')
    }
}
>>>>>>> b0585dae
<|MERGE_RESOLUTION|>--- conflicted
+++ resolved
@@ -2,14 +2,10 @@
 ext.githubProjectName = rootProject.name // Change if github project name is not the same as the root project's name
 
 buildscript {
-<<<<<<< HEAD
-    repositories { mavenCentral() }
-=======
     repositories {
         mavenLocal()
         mavenCentral() // maven { url 'http://jcenter.bintray.com' }
     }
->>>>>>> b0585dae
     apply from: file('gradle/buildscript.gradle'), to: buildscript 
 }
 
@@ -19,7 +15,6 @@
     }
 }
 
-<<<<<<< HEAD
 apply plugin: 'idea'
 apply plugin: 'osgi'
 
@@ -31,10 +26,10 @@
 apply from: file('gradle/dependency-versions.gradle')
 
 subprojects {
+    group = "com.netflix.${githubProjectName}"
 
     apply plugin: 'eclipse'
 
-    group = "com.netflix.${githubProjectName}"
     dependencies {
         compile "joda-time:joda-time:$jodaTimeVersion"
         compile "com.github.stephenc.high-scale-lib:high-scale-lib:$highScaleLibVersion"
@@ -70,16 +65,6 @@
         testCompile "junit:junit:$junitVersion"
     }
 }
-=======
-apply from: file('gradle/convention.gradle')
-apply from: file('gradle/maven.gradle')
-apply from: file('gradle/check.gradle')
-apply from: file('gradle/license.gradle')
-apply from: file('gradle/release.gradle')
-
-subprojects {
-    group = "com.netflix.${githubProjectName}" // TEMPLATE: Set to organization of project
->>>>>>> b0585dae
 
 project(':astyanax-thrift') {
     apply plugin: 'java'
@@ -91,11 +76,7 @@
     }
 }
 
-<<<<<<< HEAD
 project(':astyanax-queue') {
-=======
-project(':template-client') {
->>>>>>> b0585dae
     apply plugin: 'java'
     dependencies {
         compile  project(':astyanax-core')
@@ -108,10 +89,9 @@
 project(':astyanax-cassandra') {
     apply plugin: 'java'
     dependencies {
-<<<<<<< HEAD
     	compile "org.apache.cassandra:cassandra-all:$cassandraVersion"
         compile "org.apache.servicemix.bundles:org.apache.servicemix.bundles.commons-csv:$commonsCsvVersion"
-	compile "org.jboss.netty:netty:$nettyVersion"   
+        compile "org.jboss.netty:netty:$nettyVersion"   
         compile  project(':astyanax-core')
     }
 }
@@ -142,15 +122,7 @@
     dependencies {
         compile  project(':astyanax-core')
         compile  project(':astyanax-cassandra')
-	compile  project(':astyanax-thrift')
+        compile  project(':astyanax-thrift')
         testCompile project(':astyanax-thrift')
     }
-}
-
-=======
-        compile 'com.sun.jersey:jersey-server:1.11'
-        compile 'com.sun.jersey:jersey-servlet:1.11'
-        compile project(':template-client')
-    }
-}
->>>>>>> b0585dae
+}